module Paperclip
  # The Attachment class manages the files for a given attachment. It saves
  # when the model saves, deletes when the model is destroyed, and processes
  # the file upon assignment.
  class Attachment

    def self.default_options
      @default_options ||= {
        :url           => "/system/:attachment/:id/:style/:filename",
        :path          => ":web_root/public:url",
        :styles        => {},
        :default_url   => "/:attachment/:style/missing.png",
        :default_style => :original,
        :validations   => [],
        :storage       => :filesystem,
        :whiny         => Paperclip.options[:whiny] || Paperclip.options[:whiny_thumbnails]
      }
    end

    attr_reader :name, :instance, :styles, :default_style, :convert_options, :queued_for_write, :options

    # Creates an Attachment object. +name+ is the name of the attachment,
    # +instance+ is the ActiveRecord object instance it's attached to, and
    # +options+ is the same as the hash passed to +has_attached_file+.
    def initialize name, instance, options = {}
      @name              = name
      @instance          = instance

      options = self.class.default_options.merge(options)

      @url               = options[:url]
      @url               = @url.call(self) if @url.is_a?(Proc)
      @path              = options[:path]
      @path              = @path.call(self) if @path.is_a?(Proc)
      @styles            = options[:styles]
      @styles            = @styles.call(self) if @styles.is_a?(Proc)
      @default_url       = options[:default_url]
      @validations       = options[:validations]
      @default_style     = options[:default_style]
      @storage           = options[:storage]
      @whiny             = options[:whiny_thumbnails] || options[:whiny]
      @convert_options   = options[:convert_options] || {}
      @processors        = options[:processors] || [:thumbnail]
      @options           = options
      @queued_for_delete = []
      @queued_for_write  = {}
      @errors            = {}
      @validation_errors = nil
      @dirty             = false

      normalize_style_definition
      initialize_storage
    end

    # What gets called when you call instance.attachment = File. It clears
    # errors, assigns attributes, processes the file, and runs validations. It
    # also queues up the previous file for deletion, to be flushed away on
    # #save of its host.  In addition to form uploads, you can also assign
    # another Paperclip attachment:
    #   new_user.avatar = old_user.avatar
    # If the file that is assigned is not valid, the processing (i.e.
    # thumbnailing, etc) will NOT be run.
    def assign uploaded_file

      ensure_required_accessors!

      if uploaded_file.is_a?(Paperclip::Attachment)
        uploaded_file = uploaded_file.to_file(:original)
        close_uploaded_file = uploaded_file.respond_to?(:close)
      end

      return nil unless valid_assignment?(uploaded_file)

      uploaded_file.binmode if uploaded_file.respond_to? :binmode
      self.clear

      return nil if uploaded_file.nil?

      if uploaded_file.respond_to?(:[])
        uploaded_file = uploaded_file.to_mash
        
        @queued_for_write[:original]   = uploaded_file['tempfile']
<<<<<<< HEAD
        instance_write(:file_name,       uploaded_file['filename'].strip.gsub(/[^\w\d\.\-]+/, '_')[/[^\\]+$/])
        instance_write(:content_type,    uploaded_file['content_type'].strip)
        instance_write(:file_size,       uploaded_file['size'].to_i)
=======
        instance_write(:file_name,       uploaded_file['filename'].strip.gsub(/[^\w\d\.\-]+/, '_'))
        instance_write(:content_type,    uploaded_file['content_type'] ? uploaded_file['content_type'].strip : uploaded_file['tempfile'].content_type.to_s.strip)
        instance_write(:file_size,       uploaded_file['size'] ? uploaded_file['size'].to_i : uploaded_file['tempfile'].size.to_i)
>>>>>>> 8ba1878a
        instance_write(:updated_at,      Time.now)
      else
        @queued_for_write[:original]   = uploaded_file.to_tempfile
        instance_write(:file_name,       uploaded_file.original_filename.strip.gsub(/[^\w\d\.\-]+/, '_')[/[^\\]+$/])
        instance_write(:content_type,    uploaded_file.content_type.to_s.strip)
        instance_write(:file_size,       uploaded_file.size.to_i)
        instance_write(:updated_at,      Time.now)
      end

      @dirty = true

      post_process if valid?

      # Reset the file size if the original file was reprocessed.
      instance_write(:file_size, @queued_for_write[:original].size.to_i)

    ensure
      uploaded_file.close if close_uploaded_file
      validate
    end

    # Returns the public URL of the attachment, with a given style. Note that
    # this does not necessarily need to point to a file that your web server
    # can access and can point to an action in your app, if you need fine
    # grained security.  This is not recommended if you don't need the
    # security, however, for performance reasons.  set
    # include_updated_timestamp to false if you want to stop the attachment
    # update time appended to the url
    def url style = default_style, include_updated_timestamp = true
      the_url = original_filename.nil? ? interpolate(@default_url, style) : interpolate(@url, style)
      include_updated_timestamp && updated_at ? [the_url, updated_at].compact.join(the_url.include?("?") ? "&" : "?") : the_url
    end

    # Returns the path of the attachment as defined by the :path option. If the
    # file is stored in the filesystem the path refers to the path of the file
    # on disk. If the file is stored in S3, the path is the "key" part of the
    # URL, and the :bucket option refers to the S3 bucket.
    def path style = default_style
      original_filename.nil? ? nil : interpolate(@path, style)
    end

    # Alias to +url+
    def to_s style = nil
      url(style)
    end

    # Returns true if there are no errors on this attachment.
    def valid?
      validate
      errors.empty?
    end

    # Returns an array containing the errors on this attachment.
    def errors
      @errors
    end

    # Returns true if there are changes that need to be saved.
    def dirty?
      @dirty
    end

    # Saves the file, if there are no errors. If there are, it flushes them to
    # the instance's errors and returns false, cancelling the save.
    def save
      if valid?
        flush_deletes
        flush_writes
        @dirty = false
        true
      else
        flush_errors
        false
      end
    end

    # Clears out the attachment. Has the same effect as previously assigning
    # nil to the attachment. Does NOT save. If you wish to clear AND save,
    # use #destroy.
    def clear
      queue_existing_for_delete
      @errors            = {}
      @validation_errors = nil
    end

    # Destroys the attachment. Has the same effect as previously assigning
    # nil to the attachment *and saving*. This is permanent. If you wish to
    # wipe out the existing attachment but not save, use #clear.
    def destroy
      clear
      save
    end

    # Returns the name of the file as originally assigned, and lives in the
    # <attachment>_file_name attribute of the model.
    def original_filename
      instance_read(:file_name)
    end

    # Returns the size of the file as originally assigned, and lives in the
    # <attachment>_file_size attribute of the model.
    def size
      instance_read(:file_size) || (@queued_for_write[:original] && @queued_for_write[:original].size)
    end

    # Returns the content_type of the file as originally assigned, and lives
    # in the <attachment>_content_type attribute of the model.
    def content_type
      instance_read(:content_type)
    end

    # Returns the last modified time of the file as originally assigned, and
    # lives in the <attachment>_updated_at attribute of the model.
    def updated_at
      instance_read(:updated_at)
    end

    # Paths and URLs can have a number of variables interpolated into them
    # to vary the storage location based on name, id, style, class, etc.
    # This method is a deprecated access into supplying and retrieving these
    # interpolations. Future access should use either Paperclip.interpolates
    # or extend the Paperclip::Interpolations module directly.
    def self.interpolations
      warn('[DEPRECATION] Paperclip::Attachment.interpolations is deprecated ' +
           'and will be removed from future versions. ' +
           'Use Paperclip.interpolates instead')
      Paperclip::Interpolations
    end

    # This method really shouldn't be called that often. It's expected use is
    # in the paperclip:refresh rake task and that's it. It will regenerate all
    # thumbnails forcefully, by reobtaining the original file and going through
    # the post-process again.
    def reprocess!
      new_original = Tempfile.new("paperclip-reprocess")
      new_original.binmode
      if old_original = to_file(:original)
        new_original.write( old_original.read )
        new_original.rewind

        @queued_for_write = { :original => new_original }
        post_process

        old_original.close if old_original.respond_to?(:close)

        save
      else
        true
      end
    end

    # Returns true if a file has been assigned.
    def file?
      !original_filename.blank?
    end

    # Writes the attachment-specific attribute on the instance. For example,
    # instance_write(:file_name, "me.jpg") will write "me.jpg" to the instance's
    # "avatar_file_name" field (assuming the attachment is called avatar).
    def instance_write(attr, value)
      setter = :"#{name}_#{attr}="
      responds = instance.respond_to?(setter)
      self.instance_variable_set("@_#{setter.to_s.chop}", value)
      instance.send(setter, value) if responds || attr.to_s == "file_name"
    end

    # Reads the attachment-specific attribute on the instance. See instance_write
    # for more details.
    def instance_read(attr)
      getter = :"#{name}_#{attr}"
      responds = instance.respond_to?(getter)
      cached = self.instance_variable_get("@_#{getter}")
      return cached if cached
      instance.send(getter) if responds || attr.to_s == "file_name"
    end

    private

    def ensure_required_accessors! #:nodoc:
      %w(file_name).each do |field|
        unless @instance.respond_to?("#{name}_#{field}") && @instance.respond_to?("#{name}_#{field}=")
          raise PaperclipError.new("#{@instance.class} model missing required attr_accessor for '#{name}_#{field}'")
        end
      end
    end

    def log message #:nodoc:
      Paperclip.log(message)
    end

    def valid_assignment? file #:nodoc:
      if file.respond_to?(:[])
<<<<<<< HEAD
        file['filename'] && file['content_type']
=======
        file[:filename] || file['filename']
>>>>>>> 8ba1878a
      else
        file.nil? || (file.respond_to?(:original_filename) && file.respond_to?(:content_type))
      end
    end

    def validate #:nodoc:
      unless @validation_errors
        @validation_errors = @validations.inject({}) do |errors, validation|
          name, options = validation
          errors[name] = send(:"validate_#{name}", options) if allow_validation?(options)
          errors
        end
        @validation_errors.reject!{|k,v| v == nil }
        @errors.merge!(@validation_errors)
      end
      @validation_errors
    end

    def allow_validation? options #:nodoc:
      (options[:if].nil? || check_guard(options[:if])) && (options[:unless].nil? || !check_guard(options[:unless]))
    end

    def check_guard guard #:nodoc:
      if guard.respond_to? :call
        guard.call(instance)
      elsif ! guard.blank?
        instance.send(guard.to_s)
      end
    end

    def validate_size options #:nodoc:
      if file? && !options[:range].include?(size.to_i)
        options[:message].gsub(/:min/, options[:min].to_s).gsub(/:max/, options[:max].to_s)
      end
    end

    def validate_presence options #:nodoc:
      options[:message] unless file?
    end

    def validate_content_type options #:nodoc:
      valid_types = [options[:content_type]].flatten
      unless original_filename.blank?
        unless valid_types.blank?
          content_type = instance_read(:content_type)
          unless valid_types.any?{|t| content_type.nil? || t === content_type }
            options[:message] || "is not one of the allowed file types."
          end
        end
      end
    end

    def normalize_style_definition #:nodoc:
      @styles.each do |name, args|
        unless args.is_a? Hash
          dimensions, format = [args, nil].flatten[0..1]
          format             = nil if format.blank?
          @styles[name]      = {
            :processors      => @processors,
            :geometry        => dimensions,
            :format          => format,
            :whiny           => @whiny,
            :convert_options => extra_options_for(name)
          }
        else
          @styles[name] = {
            :processors => @processors,
            :whiny => @whiny,
            :convert_options => extra_options_for(name)
          }.merge(@styles[name])
        end
      end
    end

    def solidify_style_definitions #:nodoc:
      @styles.each do |name, args|
        @styles[name][:geometry] = @styles[name][:geometry].call(instance) if @styles[name][:geometry].respond_to?(:call)
        @styles[name][:processors] = @styles[name][:processors].call(instance) if @styles[name][:processors].respond_to?(:call)
      end
    end

    def initialize_storage #:nodoc:
      @storage_module = Paperclip::Storage.const_get(@storage.to_s.capitalize)
      self.extend(@storage_module)
    end

    def extra_options_for(style) #:nodoc:
      all_options   = convert_options[:all]
      all_options   = all_options.call(instance)   if all_options.respond_to?(:call)
      style_options = convert_options[style]
      style_options = style_options.call(instance) if style_options.respond_to?(:call)

      [ style_options, all_options ].compact.join(" ")
    end

    def post_process #:nodoc:
      return if @queued_for_write[:original].nil?
      solidify_style_definitions
      post_process_styles
    end

    def post_process_styles #:nodoc:
      @styles.each do |name, args|
        begin
          raise RuntimeError.new("Style #{name} has no processors defined.") if args[:processors].blank?
          @queued_for_write[name] = args[:processors].inject(@queued_for_write[:original]) do |file, processor|
            Paperclip.processor(processor).make(file, args, self)
          end
        rescue PaperclipError => e
          log("An error was received while processing: #{e.inspect}")
          (@errors[:processing] ||= []) << e.message if @whiny
        end
      end
    end

    def interpolate pattern, style = default_style #:nodoc:
      Paperclip::Interpolations.interpolate(pattern, self, style)
    end

    def queue_existing_for_delete #:nodoc:
      return unless file?
      @queued_for_delete += [:original, *@styles.keys].uniq.map do |style|
        path(style) if exists?(style)
      end.compact
      instance_write(:file_name, nil)
      instance_write(:content_type, nil)
      instance_write(:file_size, nil)
      instance_write(:updated_at, nil)
    end

    def flush_errors #:nodoc:
      @errors.each do |error, message|
        [message].flatten.each {|m| instance.errors.add(name, m) }
      end
    end
  end
end<|MERGE_RESOLUTION|>--- conflicted
+++ resolved
@@ -7,7 +7,7 @@
     def self.default_options
       @default_options ||= {
         :url           => "/system/:attachment/:id/:style/:filename",
-        :path          => ":web_root/public:url",
+        :path          => ":rails_root/public:url",
         :styles        => {},
         :default_url   => "/:attachment/:style/missing.png",
         :default_style => :original,
@@ -80,19 +80,13 @@
         uploaded_file = uploaded_file.to_mash
         
         @queued_for_write[:original]   = uploaded_file['tempfile']
-<<<<<<< HEAD
-        instance_write(:file_name,       uploaded_file['filename'].strip.gsub(/[^\w\d\.\-]+/, '_')[/[^\\]+$/])
-        instance_write(:content_type,    uploaded_file['content_type'].strip)
-        instance_write(:file_size,       uploaded_file['size'].to_i)
-=======
         instance_write(:file_name,       uploaded_file['filename'].strip.gsub(/[^\w\d\.\-]+/, '_'))
         instance_write(:content_type,    uploaded_file['content_type'] ? uploaded_file['content_type'].strip : uploaded_file['tempfile'].content_type.to_s.strip)
         instance_write(:file_size,       uploaded_file['size'] ? uploaded_file['size'].to_i : uploaded_file['tempfile'].size.to_i)
->>>>>>> 8ba1878a
         instance_write(:updated_at,      Time.now)
       else
         @queued_for_write[:original]   = uploaded_file.to_tempfile
-        instance_write(:file_name,       uploaded_file.original_filename.strip.gsub(/[^\w\d\.\-]+/, '_')[/[^\\]+$/])
+        instance_write(:file_name,       uploaded_file.original_filename.strip.gsub(/[^\w\d\.\-]+/, '_'))
         instance_write(:content_type,    uploaded_file.content_type.to_s.strip)
         instance_write(:file_size,       uploaded_file.size.to_i)
         instance_write(:updated_at,      Time.now)
@@ -281,11 +275,7 @@
 
     def valid_assignment? file #:nodoc:
       if file.respond_to?(:[])
-<<<<<<< HEAD
-        file['filename'] && file['content_type']
-=======
         file[:filename] || file['filename']
->>>>>>> 8ba1878a
       else
         file.nil? || (file.respond_to?(:original_filename) && file.respond_to?(:content_type))
       end
