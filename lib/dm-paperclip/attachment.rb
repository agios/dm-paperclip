module Paperclip
  # The Attachment class manages the files for a given attachment. It saves
  # when the model saves, deletes when the model is destroyed, and processes
  # the file upon assignment.
  class Attachment

    def self.default_options
      @default_options ||= {
        :url           => "/system/:attachment/:id/:style/:filename",
        :path          => ":web_root/public:url",
        :styles        => {},
        :default_url   => "/:attachment/:style/missing.png",
        :default_style => :original,
        :validations   => [],
        :storage       => :filesystem,
        :whiny         => Paperclip.options[:whiny] || Paperclip.options[:whiny_thumbnails]
      }
    end

    attr_reader :name, :instance, :styles, :default_style, :convert_options, :queued_for_write, :options

    # Creates an Attachment object. +name+ is the name of the attachment,
    # +instance+ is the ActiveRecord object instance it's attached to, and
    # +options+ is the same as the hash passed to +has_attached_file+.
    def initialize name, instance, options = {}
      @name              = name
      @instance          = instance

      options = self.class.default_options.merge(options)

      @url               = options[:url]
      @url               = @url.call(self) if @url.is_a?(Proc)
      @path              = options[:path]
      @path              = @path.call(self) if @path.is_a?(Proc)
      @styles            = options[:styles]
      @styles            = @styles.call(self) if @styles.is_a?(Proc)
      @default_url       = options[:default_url]
      @validations       = options[:validations]
      @default_style     = options[:default_style]
      @storage           = options[:storage]
      @whiny             = options[:whiny_thumbnails] || options[:whiny]
      @convert_options   = options[:convert_options] || {}
      @processors        = options[:processors] || [:thumbnail]
      @options           = options
      @queued_for_delete = []
      @queued_for_write  = {}
      @errors            = {}
      @validation_errors = nil
      @dirty             = false

      normalize_style_definition
      initialize_storage
    end

    # What gets called when you call instance.attachment = File. It clears
    # errors, assigns attributes, processes the file, and runs validations. It
    # also queues up the previous file for deletion, to be flushed away on
    # #save of its host.  In addition to form uploads, you can also assign
    # another Paperclip attachment:
    #   new_user.avatar = old_user.avatar
    # If the file that is assigned is not valid, the processing (i.e.
    # thumbnailing, etc) will NOT be run.
    def assign uploaded_file

      ensure_required_accessors!

      if uploaded_file.is_a?(Paperclip::Attachment)
        uploaded_file = uploaded_file.to_file(:original)
        close_uploaded_file = uploaded_file.respond_to?(:close)
      end

      return nil unless valid_assignment?(uploaded_file)

      uploaded_file.binmode if uploaded_file.respond_to? :binmode
      self.clear

      return nil if uploaded_file.nil?

      if uploaded_file.respond_to?(:[])
        @queued_for_write[:original]   = uploaded_file['tempfile']
<<<<<<< HEAD
        instance_write(:file_name,       uploaded_file['filename'].strip.gsub(/[^\w\d\.\-]+/, '_'))
=======
        instance_write(:file_name,       uploaded_file['filename'].strip.gsub(/[^\w\d\.\-]+/, '_')[/[^\\]+$/])
>>>>>>> fc06dc9b
        instance_write(:content_type,    uploaded_file['content_type'].strip)
        instance_write(:file_size,       uploaded_file['size'].to_i)
        instance_write(:updated_at,      Time.now)
      else
        @queued_for_write[:original]   = uploaded_file.to_tempfile
<<<<<<< HEAD
        instance_write(:file_name,       uploaded_file.original_filename.strip.gsub(/[^\w\d\.\-]+/, '_'))
=======
        instance_write(:file_name,       uploaded_file.original_filename.strip.gsub(/[^\w\d\.\-]+/, '_')[/[^\\]+$/])
>>>>>>> fc06dc9b
        instance_write(:content_type,    uploaded_file.content_type.to_s.strip)
        instance_write(:file_size,       uploaded_file.size.to_i)
        instance_write(:updated_at,      Time.now)
      end

      @dirty = true

      post_process if valid?

      # Reset the file size if the original file was reprocessed.
      instance_write(:file_size, @queued_for_write[:original].size.to_i)

    ensure
      uploaded_file.close if close_uploaded_file
      validate
    end

    # Returns the public URL of the attachment, with a given style. Note that
    # this does not necessarily need to point to a file that your web server
    # can access and can point to an action in your app, if you need fine
    # grained security.  This is not recommended if you don't need the
    # security, however, for performance reasons.  set
    # include_updated_timestamp to false if you want to stop the attachment
    # update time appended to the url
    def url style = default_style, include_updated_timestamp = true
      the_url = original_filename.nil? ? interpolate(@default_url, style) : interpolate(@url, style)
      include_updated_timestamp && updated_at ? [the_url, updated_at].compact.join(the_url.include?("?") ? "&" : "?") : the_url
    end

    # Returns the path of the attachment as defined by the :path option. If the
    # file is stored in the filesystem the path refers to the path of the file
    # on disk. If the file is stored in S3, the path is the "key" part of the
    # URL, and the :bucket option refers to the S3 bucket.
    def path style = default_style
      original_filename.nil? ? nil : interpolate(@path, style)
    end

    # Alias to +url+
    def to_s style = nil
      url(style)
    end

    # Returns true if there are no errors on this attachment.
    def valid?
      validate
      errors.empty?
    end

    # Returns an array containing the errors on this attachment.
    def errors
      @errors
    end

    # Returns true if there are changes that need to be saved.
    def dirty?
      @dirty
    end

    # Saves the file, if there are no errors. If there are, it flushes them to
    # the instance's errors and returns false, cancelling the save.
    def save
      if valid?
        flush_deletes
        flush_writes
        @dirty = false
        true
      else
        flush_errors
        false
      end
    end

    # Clears out the attachment. Has the same effect as previously assigning
    # nil to the attachment. Does NOT save. If you wish to clear AND save,
    # use #destroy.
    def clear
      queue_existing_for_delete
      @errors            = {}
      @validation_errors = nil
    end

    # Destroys the attachment. Has the same effect as previously assigning
    # nil to the attachment *and saving*. This is permanent. If you wish to
    # wipe out the existing attachment but not save, use #clear.
    def destroy
      clear
      save
    end

    # Returns the name of the file as originally assigned, and lives in the
    # <attachment>_file_name attribute of the model.
    def original_filename
      instance_read(:file_name)
    end

    # Returns the size of the file as originally assigned, and lives in the
    # <attachment>_file_size attribute of the model.
    def size
      instance_read(:file_size) || (@queued_for_write[:original] && @queued_for_write[:original].size)
    end

    # Returns the content_type of the file as originally assigned, and lives
    # in the <attachment>_content_type attribute of the model.
    def content_type
      instance_read(:content_type)
    end

    # Returns the last modified time of the file as originally assigned, and
    # lives in the <attachment>_updated_at attribute of the model.
    def updated_at
      instance_read(:updated_at)
    end

    # Paths and URLs can have a number of variables interpolated into them
    # to vary the storage location based on name, id, style, class, etc.
    # This method is a deprecated access into supplying and retrieving these
    # interpolations. Future access should use either Paperclip.interpolates
    # or extend the Paperclip::Interpolations module directly.
    def self.interpolations
      warn('[DEPRECATION] Paperclip::Attachment.interpolations is deprecated ' +
           'and will be removed from future versions. ' +
           'Use Paperclip.interpolates instead')
      Paperclip::Interpolations
    end

    # This method really shouldn't be called that often. It's expected use is
    # in the paperclip:refresh rake task and that's it. It will regenerate all
    # thumbnails forcefully, by reobtaining the original file and going through
    # the post-process again.
    def reprocess!
      new_original = Tempfile.new("paperclip-reprocess")
      new_original.binmode
      if old_original = to_file(:original)
        new_original.write( old_original.read )
        new_original.rewind

        @queued_for_write = { :original => new_original }
        post_process

        old_original.close if old_original.respond_to?(:close)

        save
      else
        true
      end
    end

    # Returns true if a file has been assigned.
    def file?
      !original_filename.blank?
    end

    # Writes the attachment-specific attribute on the instance. For example,
    # instance_write(:file_name, "me.jpg") will write "me.jpg" to the instance's
    # "avatar_file_name" field (assuming the attachment is called avatar).
    def instance_write(attr, value)
      setter = :"#{name}_#{attr}="
      responds = instance.respond_to?(setter)
      self.instance_variable_set("@_#{setter.to_s.chop}", value)
      instance.send(setter, value) if responds || attr.to_s == "file_name"
    end

    # Reads the attachment-specific attribute on the instance. See instance_write
    # for more details.
    def instance_read(attr)
      getter = :"#{name}_#{attr}"
      responds = instance.respond_to?(getter)
      cached = self.instance_variable_get("@_#{getter}")
      return cached if cached
      instance.send(getter) if responds || attr.to_s == "file_name"
    end

    private

    def ensure_required_accessors! #:nodoc:
      %w(file_name).each do |field|
        unless @instance.respond_to?("#{name}_#{field}") && @instance.respond_to?("#{name}_#{field}=")
          raise PaperclipError.new("#{@instance.class} model missing required attr_accessor for '#{name}_#{field}'")
        end
      end
    end

    def log message #:nodoc:
      Paperclip.log(message)
    end

    def valid_assignment? file #:nodoc:
      if file.respond_to?(:[])
        file[:filename] && file[:content_type]
      else
        file.nil? || (file.respond_to?(:original_filename) && file.respond_to?(:content_type))
      end
    end

    def validate #:nodoc:
      unless @validation_errors
        @validation_errors = @validations.inject({}) do |errors, validation|
          name, options = validation
          errors[name] = send(:"validate_#{name}", options) if allow_validation?(options)
          errors
        end
        @validation_errors.reject!{|k,v| v == nil }
        @errors.merge!(@validation_errors)
      end
      @validation_errors
    end

    def allow_validation? options #:nodoc:
      (options[:if].nil? || check_guard(options[:if])) && (options[:unless].nil? || !check_guard(options[:unless]))
    end

    def check_guard guard #:nodoc:
      if guard.respond_to? :call
        guard.call(instance)
      elsif ! guard.blank?
        instance.send(guard.to_s)
      end
    end

    def validate_size options #:nodoc:
      if file? && !options[:range].include?(size.to_i)
        options[:message].gsub(/:min/, options[:min].to_s).gsub(/:max/, options[:max].to_s)
      end
    end

    def validate_presence options #:nodoc:
      options[:message] unless file?
    end

    def validate_content_type options #:nodoc:
      valid_types = [options[:content_type]].flatten
      unless original_filename.blank?
        unless valid_types.blank?
          content_type = instance_read(:content_type)
          unless valid_types.any?{|t| content_type.nil? || t === content_type }
            options[:message] || "is not one of the allowed file types."
          end
        end
      end
    end

    def normalize_style_definition #:nodoc:
      @styles.each do |name, args|
        unless args.is_a? Hash
          dimensions, format = [args, nil].flatten[0..1]
          format             = nil if format.blank?
          @styles[name]      = {
            :processors      => @processors,
            :geometry        => dimensions,
            :format          => format,
            :whiny           => @whiny,
            :convert_options => extra_options_for(name)
          }
        else
          @styles[name] = {
            :processors => @processors,
            :whiny => @whiny,
            :convert_options => extra_options_for(name)
          }.merge(@styles[name])
        end
      end
    end

    def solidify_style_definitions #:nodoc:
      @styles.each do |name, args|
        @styles[name][:geometry] = @styles[name][:geometry].call(instance) if @styles[name][:geometry].respond_to?(:call)
        @styles[name][:processors] = @styles[name][:processors].call(instance) if @styles[name][:processors].respond_to?(:call)
      end
    end

    def initialize_storage #:nodoc:
      @storage_module = Paperclip::Storage.const_get(@storage.to_s.capitalize)
      self.extend(@storage_module)
    end

    def extra_options_for(style) #:nodoc:
      all_options   = convert_options[:all]
      all_options   = all_options.call(instance)   if all_options.respond_to?(:call)
      style_options = convert_options[style]
      style_options = style_options.call(instance) if style_options.respond_to?(:call)

      [ style_options, all_options ].compact.join(" ")
    end

    def post_process #:nodoc:
      return if @queued_for_write[:original].nil?
      solidify_style_definitions
      post_process_styles
    end

    def post_process_styles #:nodoc:
      @styles.each do |name, args|
        begin
          raise RuntimeError.new("Style #{name} has no processors defined.") if args[:processors].blank?
          @queued_for_write[name] = args[:processors].inject(@queued_for_write[:original]) do |file, processor|
            Paperclip.processor(processor).make(file, args, self)
          end
        rescue PaperclipError => e
          log("An error was received while processing: #{e.inspect}")
          (@errors[:processing] ||= []) << e.message if @whiny
        end
      end
    end

    def interpolate pattern, style = default_style #:nodoc:
      Paperclip::Interpolations.interpolate(pattern, self, style)
    end

    def queue_existing_for_delete #:nodoc:
      return unless file?
      @queued_for_delete += [:original, *@styles.keys].uniq.map do |style|
        path(style) if exists?(style)
      end.compact
      instance_write(:file_name, nil)
      instance_write(:content_type, nil)
      instance_write(:file_size, nil)
      instance_write(:updated_at, nil)
    end

    def flush_errors #:nodoc:
      @errors.each do |error, message|
        [message].flatten.each {|m| instance.errors.add(name, m) }
      end
    end
  end
end<|MERGE_RESOLUTION|>--- conflicted
+++ resolved
@@ -78,21 +78,13 @@
 
       if uploaded_file.respond_to?(:[])
         @queued_for_write[:original]   = uploaded_file['tempfile']
-<<<<<<< HEAD
-        instance_write(:file_name,       uploaded_file['filename'].strip.gsub(/[^\w\d\.\-]+/, '_'))
-=======
         instance_write(:file_name,       uploaded_file['filename'].strip.gsub(/[^\w\d\.\-]+/, '_')[/[^\\]+$/])
->>>>>>> fc06dc9b
         instance_write(:content_type,    uploaded_file['content_type'].strip)
         instance_write(:file_size,       uploaded_file['size'].to_i)
         instance_write(:updated_at,      Time.now)
       else
         @queued_for_write[:original]   = uploaded_file.to_tempfile
-<<<<<<< HEAD
-        instance_write(:file_name,       uploaded_file.original_filename.strip.gsub(/[^\w\d\.\-]+/, '_'))
-=======
         instance_write(:file_name,       uploaded_file.original_filename.strip.gsub(/[^\w\d\.\-]+/, '_')[/[^\\]+$/])
->>>>>>> fc06dc9b
         instance_write(:content_type,    uploaded_file.content_type.to_s.strip)
         instance_write(:file_size,       uploaded_file.size.to_i)
         instance_write(:updated_at,      Time.now)
