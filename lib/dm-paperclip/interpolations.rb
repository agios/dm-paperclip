module Paperclip
  # This module contains all the methods that are available for interpolation
  # in paths and urls. To add your own (or override an existing one), you
  # can either open this module and define it, or call the
  # Paperclip.interpolates method.
  module Interpolations
    extend self

    # Hash assignment of interpolations. Included only for compatability,
    # and is not intended for normal use.
    def self.[]= name, block
      define_method(name, &block)
    end

    # Hash access of interpolations. Included only for compatability,
    # and is not intended for normal use.
    def self.[] name
      method(name)
    end

    # Returns a sorted list of all interpolations.
    def self.all
      self.instance_methods(false).sort
    end

    # Perform the actual interpolation. Takes the pattern to interpolate
    # and the arguments to pass, which are the attachment and style name.
    def self.interpolate pattern, *args
      all.reverse.inject( pattern.dup ) do |result, tag|
        result.gsub(/:#{tag}/) do |match|
          send( tag, *args )
        end
      end
    end

    # Returns the filename, the same way as ":basename.:extension" would.
    def filename attachment, style
      "#{basename(attachment, style)}.#{extension(attachment, style)}"
    end

    # Returns the interpolated URL. Will raise an error if the url itself
    # contains ":url" to prevent infinite recursion. This interpolation
    # is used in the default :path to ease default specifications.
    def url attachment, style
      raise InfiniteInterpolationError if attachment.options[:url].include?(":url")
      attachment.url(style, false)
    end

    # Returns the timestamp as defined by the <attachment>_updated_at field
    def timestamp attachment, style
      attachment.instance_read(:updated_at).to_s
    end
    
    def web_root attachment, style
      if Object.const_defined?('Merb')
        merb_root(attachment, style)
      elsif Object.const_defined("RAILS_ROOT")
        rails_root(attachment, style)
      else
        ""
      end
    end

    # Returns the RAILS_ROOT constant.
    def rails_root attachment, style
      Object.const_defined?('RAILS_ROOT') ? RAILS_ROOT : nil
    end

    # Returns the RAILS_ENV constant.
    def rails_env attachment, style
      Object.const_defined?('RAILS_ENV') ? RAILS_ENV : nil
<<<<<<< HEAD
    end

    def merb_root attachment, style
      Object.const_defined?('Merb') ? Merb.root : nil
    end

    def merb_env attachment, style
      Object.const_defined?('Merb') ? Merb.env : nil
    end

=======
    end

    def merb_root attachment, style
      Object.const_defined?('Merb') ? Merb.root : nil
    end

    def merb_env attachment, style
      Object.const_defined?('Merb') ? Merb.env : nil
    end

>>>>>>> fc06dc9b
    # Returns the snake cased, pluralized version of the class name.
    # e.g. "users" for the User class.
    def class attachment, style
      attachment.instance.class.to_s.snake_case.pluralize
    end

    # Returns the basename of the file. e.g. "file" for "file.jpg"
    def basename attachment, style
      attachment.original_filename.gsub(/#{File.extname(attachment.original_filename)}$/, "")
    end

    # Returns the extension of the file. e.g. "jpg" for "file.jpg"
    # If the style has a format defined, it will return the format instead
    # of the actual extension.
    def extension attachment, style
      ((style = attachment.styles[style]) && style[:format]) ||
        File.extname(attachment.original_filename).gsub(/^\.+/, "")
    end

    # Returns the id of the instance.
    def id attachment, style
      attachment.instance.id
    end

    # Returns the id of the instance in a split path form. e.g. returns
    # 000/001/234 for an id of 1234.
    def id_partition attachment, style
      ("%09d" % attachment.instance.id).scan(/\d{3}/).join("/")
    end

    # Returns the pluralized form of the attachment name. e.g.
    # "avatars" for an attachment of :avatar
    def attachment attachment, style
      attachment.name.to_s.downcase.pluralize
    end

    # Returns the style, or the default style if nil is supplied.
    def style attachment, style
      style || attachment.default_style
    end
  end
end<|MERGE_RESOLUTION|>--- conflicted
+++ resolved
@@ -50,7 +50,7 @@
     def timestamp attachment, style
       attachment.instance_read(:updated_at).to_s
     end
-    
+
     def web_root attachment, style
       if Object.const_defined?('Merb')
         merb_root(attachment, style)
@@ -69,7 +69,6 @@
     # Returns the RAILS_ENV constant.
     def rails_env attachment, style
       Object.const_defined?('RAILS_ENV') ? RAILS_ENV : nil
-<<<<<<< HEAD
     end
 
     def merb_root attachment, style
@@ -80,18 +79,6 @@
       Object.const_defined?('Merb') ? Merb.env : nil
     end
 
-=======
-    end
-
-    def merb_root attachment, style
-      Object.const_defined?('Merb') ? Merb.root : nil
-    end
-
-    def merb_env attachment, style
-      Object.const_defined?('Merb') ? Merb.env : nil
-    end
-
->>>>>>> fc06dc9b
     # Returns the snake cased, pluralized version of the class name.
     # e.g. "users" for the User class.
     def class attachment, style
