module Paperclip
  module Storage

    # The default place to store attachments is in the filesystem. Files on the local
    # filesystem can be very easily served by Apache without requiring a hit to your app.
    # They also can be processed more easily after they've been saved, as they're just
    # normal files. There is one Filesystem-specific option for has_attached_file.
    # * +path+: The location of the repository of attachments on disk. This can (and, in
    #   almost all cases, should) be coordinated with the value of the +url+ option to
    #   allow files to be saved into a place where Apache can serve them without
    #   hitting your app. Defaults to 
    #   ":rails_root/public/:attachment/:id/:style/:basename.:extension"
    #   By default this places the files in the app's public directory which can be served 
    #   directly. If you are using capistrano for deployment, a good idea would be to 
    #   make a symlink to the capistrano-created system directory from inside your app's 
    #   public directory.
    #   See Paperclip::Attachment#interpolate for more information on variable interpolaton.
    #     :path => "/var/app/attachments/:class/:id/:style/:basename.:extension"
    module Filesystem
      def self.extended base
      end
      
      def exists?(style_name = default_style)
        if original_filename
          File.exist?(path(style_name))
        else
          false
        end
      end

      # Returns representation of the data of the file assigned to the given
      # style, in the format most representative of the current storage.
      def to_file style_name = default_style
        @queued_for_write[style_name] || (File.new(path(style_name), 'rb') if exists?(style_name))
      end

      def flush_writes #:nodoc:
        @queued_for_write.each do |style_name, file|
          file.close
          FileUtils.mkdir_p(File.dirname(path(style_name)))
          log("saving #{path(style_name)}")
          FileUtils.mv(file.path, path(style_name))
          FileUtils.chmod(0644, path(style_name))
        end
        @queued_for_write = {}
      end

      def flush_deletes #:nodoc:
        @queued_for_delete.each do |path|
          begin
            log("deleting #{path}")
            FileUtils.rm(path) if File.exist?(path)
          rescue Errno::ENOENT => e
            # ignore file-not-found, let everything else pass
          end
          begin
            while(true)
              path = File.dirname(path)
              FileUtils.rmdir(path)
            end
          rescue Errno::EEXIST, Errno::ENOTEMPTY, Errno::ENOENT, Errno::EINVAL, Errno::ENOTDIR
            # Stop trying to remove parent directories
          rescue SystemCallError => e
            log("There was an unexpected error while deleting directories: #{e.class}")
            # Ignore it
          end
        end
        @queued_for_delete = []
      end
    end

    # Amazon's S3 file hosting service is a scalable, easy place to store files for
    # distribution. You can find out more about it at http://aws.amazon.com/s3
    # There are a few S3-specific options for has_attached_file:
    # * +s3_credentials+: Takes a path, a File, or a Hash. The path (or File) must point
    #   to a YAML file containing the +access_key_id+ and +secret_access_key+ that Amazon
    #   gives you. You can 'environment-space' this just like you do to your
    #   database.yml file, so different environments can use different accounts:
    #     development:
    #       access_key_id: 123...
    #       secret_access_key: 123... 
    #     test:
    #       access_key_id: abc...
    #       secret_access_key: abc... 
    #     production:
    #       access_key_id: 456...
    #       secret_access_key: 456... 
    #   This is not required, however, and the file may simply look like this:
    #     access_key_id: 456...
    #     secret_access_key: 456... 
    #   In which case, those access keys will be used in all environments. You can also
    #   put your bucket name in this file, instead of adding it to the code directly.
    #   This is useful when you want the same account but a different bucket for 
    #   development versus production.
    # * +s3_permissions+: This is a String that should be one of the "canned" access
    #   policies that S3 provides (more information can be found here:
    #   http://docs.amazonwebservices.com/AmazonS3/2006-03-01/RESTAccessPolicy.html#RESTCannedAccessPolicies)
    #   The default for Paperclip is :public_read.
    # * +s3_protocol+: The protocol for the URLs generated to your S3 assets. Can be either 
    #   'http' or 'https'. Defaults to 'http' when your :s3_permissions are :public_read (the
    #   default), and 'https' when your :s3_permissions are anything else.
    # * +s3_headers+: A hash of headers such as {'Expires' => 1.year.from_now.httpdate}
    # * +bucket+: This is the name of the S3 bucket that will store your files. Remember
    #   that the bucket must be unique across all of Amazon S3. If the bucket does not exist
    #   Paperclip will attempt to create it. The bucket name will not be interpolated.
    #   You can define the bucket as a Proc if you want to determine it's name at runtime.
    #   Paperclip will call that Proc with attachment as the only argument.
    # * +s3_host_alias+: The fully-qualified domain name (FQDN) that is the alias to the
    #   S3 domain of your bucket. Used with the :s3_alias_url url interpolation. See the
    #   link in the +url+ entry for more information about S3 domains and buckets.
    # * +url+: There are three options for the S3 url. You can choose to have the bucket's name
    #   placed domain-style (bucket.s3.amazonaws.com) or path-style (s3.amazonaws.com/bucket).
    #   Lastly, you can specify a CNAME (which requires the CNAME to be specified as
    #   :s3_alias_url. You can read more about CNAMEs and S3 at 
    #   http://docs.amazonwebservices.com/AmazonS3/latest/index.html?VirtualHosting.html
    #   Normally, this won't matter in the slightest and you can leave the default (which is
    #   path-style, or :s3_path_url). But in some cases paths don't work and you need to use
    #   the domain-style (:s3_domain_url). Anything else here will be treated like path-style.
    #   NOTE: If you use a CNAME for use with CloudFront, you can NOT specify https as your
    #   :s3_protocol; This is *not supported* by S3/CloudFront. Finally, when using the host
    #   alias, the :bucket parameter is ignored, as the hostname is used as the bucket name
    #   by S3.
    # * +path+: This is the key under the bucket in which the file will be stored. The
    #   URL will be constructed from the bucket and the path. This is what you will want
    #   to interpolate. Keys should be unique, like filenames, and despite the fact that
    #   S3 (strictly speaking) does not support directories, you can still use a / to
    #   separate parts of your file name.
    module S3
      def self.extended base
        begin
          require 'aws/s3'
        rescue LoadError => e
          e.message << " (You may need to install the aws-s3 gem)"
          raise e
        end

        base.instance_eval do
          @s3_credentials = parse_credentials(@options[:s3_credentials])
          @bucket         = @options[:bucket]         || @s3_credentials[:bucket]
          @bucket         = @bucket.call(self) if @bucket.is_a?(Proc)
          @s3_options     = @options[:s3_options]     || {}
          @s3_permissions = @options[:s3_permissions] || :public_read
          @s3_protocol    = @options[:s3_protocol]    || (@s3_permissions == :public_read ? 'http' : 'https')
          @s3_headers     = @options[:s3_headers]     || {}
          @s3_host_alias  = @options[:s3_host_alias]
          @url            = ":s3_path_url" unless @url.to_s.match(/^:s3.*url$/)
          AWS::S3::Base.establish_connection!( @s3_options.merge(
            :access_key_id => @s3_credentials[:access_key_id],
            :secret_access_key => @s3_credentials[:secret_access_key]
          ))
        end
        Paperclip.interpolates(:s3_alias_url) do |attachment, style|
          "#{attachment.s3_protocol}://#{attachment.s3_host_alias}/#{attachment.path(style).gsub(%r{^/}, "")}"
        end
        Paperclip.interpolates(:s3_path_url) do |attachment, style|
          "#{attachment.s3_protocol}://s3.amazonaws.com/#{attachment.bucket_name}/#{attachment.path(style).gsub(%r{^/}, "")}"
        end
        Paperclip.interpolates(:s3_domain_url) do |attachment, style|
          "#{attachment.s3_protocol}://#{attachment.bucket_name}.s3.amazonaws.com/#{attachment.path(style).gsub(%r{^/}, "")}"
        end
      end
      
      def expiring_url(time = 3600)
        AWS::S3::S3Object.url_for(path, bucket_name, :expires_in => time )
      end

      def bucket_name
        @bucket
      end

      def s3_host_alias
        @s3_host_alias
      end

      def parse_credentials creds
        creds = find_credentials(creds).to_mash.stringify_keys!
        if defined? Merb && Merb.respond_to?(:env)
<<<<<<< HEAD
          (creds[Merb.env] || creds).symbolize_keys
        else
          (creds[RAILS_ENV] || creds).symbolize_keys
=======
          creds[Merb.env] || creds
        elsif defined? RAILS_ENV       
          creds[RAILS_ENV] || creds
        elsif defined? Rails && Rails.respond_to(:env)       
          creds[Rails.env] || creds
        elsif defined? RACK_ENV
          creds[RACK_ENV] || creds
        else
          creds
>>>>>>> 4238a28a
        end
      end
      
      def exists?(style = default_style)
        if original_filename
          AWS::S3::S3Object.exists?(path(style), bucket_name)
        else
          false
        end
      end

      def s3_protocol
        @s3_protocol
      end

      # Returns representation of the data of the file assigned to the given
      # style, in the format most representative of the current storage.
      def to_file style = default_style
        return @queued_for_write[style] if @queued_for_write[style]
        file = Tempfile.new(path(style))
        file.write(AWS::S3::S3Object.value(path(style), bucket_name))
        file.rewind
        return file
      end

      def flush_writes #:nodoc:
        @queued_for_write.each do |style, file|
          begin
            log("saving #{path(style)}")
            AWS::S3::S3Object.store(path(style),
                                    file,
                                    bucket_name,
                                    {:content_type => instance_read(:content_type),
                                     :access => @s3_permissions,
                                    }.merge(@s3_headers))
          rescue AWS::S3::ResponseError => e
            raise
          end
        end
        @queued_for_write = {}
      end

      def flush_deletes #:nodoc:
        @queued_for_delete.each do |path|
          begin
            log("deleting #{path}")
            AWS::S3::S3Object.delete(path, bucket_name)
          rescue AWS::S3::ResponseError
            # Ignore this.
          end
        end
        @queued_for_delete = []
      end
      
      def find_credentials creds
        case creds
        when File
          YAML::load(ERB.new(File.read(creds.path)).result)
        when String
          YAML::load(ERB.new(File.read(creds)).result)
        when Hash
          creds
        else
          raise ArgumentError, "Credentials are not a path, file, or hash."
        end
      end
      private :find_credentials

    end
  end
end<|MERGE_RESOLUTION|>--- conflicted
+++ resolved
@@ -175,21 +175,15 @@
       def parse_credentials creds
         creds = find_credentials(creds).to_mash.stringify_keys!
         if defined? Merb && Merb.respond_to?(:env)
-<<<<<<< HEAD
           (creds[Merb.env] || creds).symbolize_keys
-        else
+        elsif defined? RAILS_ENV
           (creds[RAILS_ENV] || creds).symbolize_keys
-=======
-          creds[Merb.env] || creds
-        elsif defined? RAILS_ENV       
-          creds[RAILS_ENV] || creds
-        elsif defined? Rails && Rails.respond_to(:env)       
-          creds[Rails.env] || creds
+        elsif defined? Rails && Rails.respond_to(:env)
+          (creds[Rails.env] || creds).symbolize_keys
         elsif defined? RACK_ENV
-          creds[RACK_ENV] || creds
-        else
-          creds
->>>>>>> 4238a28a
+          (creds[RACK_ENV] || creds).symbolize_keys
+        else
+          creds.symbolize_keys
         end
       end
       
